import pytest
import numpy as np
import pandas as pd


@pytest.fixture
def series():
    return pd.Series(range(5), name="data_name")


@pytest.fixture
def dataframe():
    return pd.DataFrame({"x": range(5), "y": range(5)})


@pytest.mark.parametrize(
    "data",
    [
        pd.Series(
            range(6), index=pd.MultiIndex.from_product([["a", "b", "c"], [1, 2]])
        ),
        pd.DataFrame(
            {"x": range(6)}, index=pd.MultiIndex.from_product([["a", "b", "c"], [1, 2]])
        ),
    ],
)
def test_multiindex(data, with_plotting_backend):
    chart = data.plot.bar()
    spec = chart.to_dict()
    assert list(chart.data.iloc[:, 0]) == [str(i) for i in data.index]
    assert spec["encoding"]["x"]["field"] == "index"
    assert spec["encoding"]["x"]["type"] == "nominal"


def test_nonstring_column_names(with_plotting_backend):
    data = pd.DataFrame(np.ones((3, 4)))
    chart = data.plot.scatter(x=0, y=1, c=2, s=3)

    # Ensure data is not modified
    assert list(data.columns) == list(range(4))
    # Ensure chart data has string columns
    assert set(chart.data.columns) == {str(i) for i in range(4)}

    spec = chart.to_dict()
    assert spec["encoding"]["x"]["field"] == "0"
    assert spec["encoding"]["y"]["field"] == "1"
    assert spec["encoding"]["color"]["field"] == "2"
    assert spec["encoding"]["size"]["field"] == "3"


@pytest.mark.parametrize("kind", ["line", "area", "bar"])
def test_series_basic_plot(series, kind, with_plotting_backend):
    chart = series.plot(kind=kind)
    spec = chart.to_dict()
    if kind == "bar":
        assert spec["mark"] == {"type": "bar", "orient": "vertical"}
    else:
        assert spec["mark"] == kind
    assert spec["encoding"]["x"]["field"] == "index"
    assert spec["encoding"]["y"]["field"] == "data_name"


@pytest.mark.parametrize("kind", ["line", "area", "bar"])
def test_dataframe_basic_plot(dataframe, kind, with_plotting_backend):
    chart = dataframe.plot(kind=kind)
    spec = chart.to_dict()
    if kind == "bar":
        assert spec["mark"] == {"type": "bar", "orient": "vertical"}
    else:
        assert spec["mark"] == kind
    assert spec["encoding"]["x"]["field"] == "index"
    assert spec["encoding"]["y"]["field"] == "value"
    assert spec["encoding"]["color"]["field"] == "column"
    assert spec["transform"][0]["fold"] == ["x", "y"]


def test_series_barh(series, with_plotting_backend):
    chart = series.plot.barh()
    spec = chart.to_dict()
    assert spec["mark"] == {"type": "bar", "orient": "horizontal"}
    assert spec["encoding"]["y"]["field"] == "index"
    assert spec["encoding"]["x"]["field"] == "data_name"


def test_dataframe_barh(dataframe, with_plotting_backend):
    chart = dataframe.plot.barh()
    spec = chart.to_dict()
    assert spec["mark"] == {"type": "bar", "orient": "horizontal"}
    assert spec["encoding"]["y"]["field"] == "index"
    assert spec["encoding"]["x"]["field"] == "value"
    assert spec["encoding"]["color"]["field"] == "column"
    assert spec["transform"][0]["fold"] == ["x", "y"]


def test_series_scatter_plot(series, with_plotting_backend):
    with pytest.raises(ValueError):
        series.plot.scatter("x", "y")


def test_dataframe_scatter_plot(dataframe, with_plotting_backend):
    dataframe["c"] = range(len(dataframe))
    chart = dataframe.plot.scatter("x", "y", c="y", s="x")
    spec = chart.to_dict()
    assert spec["mark"] == "point"
    assert spec["encoding"]["x"]["field"] == "x"
    assert spec["encoding"]["y"]["field"] == "y"
    assert spec["encoding"]["color"]["field"] == "y"
    assert spec["encoding"]["size"]["field"] == "x"


@pytest.mark.parametrize('bins', [None, 10])
def test_series_hist(series, bins, with_plotting_backend):
    chart = series.plot.hist(bins=bins)
    spec = chart.to_dict()
<<<<<<< HEAD
    assert spec["mark"] == "bar"
    assert spec["encoding"]["x"]["field"] == "data_name"
    assert "field" not in spec["encoding"]["y"]
=======
    assert spec['mark'] == 'bar'
    assert spec['encoding']['x']['field'] == 'data_name'
    assert 'field' not in spec['encoding']['y']
    exp_bin = True if bins is None else {'maxbins': bins}
    assert spec['encoding']['x']['bin'] == exp_bin
>>>>>>> 2361d5f1


@pytest.mark.parametrize('bins', [None, 10])
@pytest.mark.parametrize('stacked', [None, True, False])
def test_dataframe_hist(dataframe, bins, stacked, with_plotting_backend):
    chart = dataframe.plot.hist(bins=bins, stacked=stacked)
    spec = chart.to_dict()
<<<<<<< HEAD
    assert spec["mark"] == "bar"
    assert spec["encoding"]["x"]["field"] == "value"
    assert "field" not in spec["encoding"]["y"]
    assert spec["encoding"]["color"]["field"] == "column"
    assert spec["transform"][0]["fold"] == ["x", "y"]
=======
    assert spec['mark'] == 'bar'
    assert spec['encoding']['x']['field'] == 'value'
    assert 'field' not in spec['encoding']['y']
    assert spec['encoding']['color']['field'] == 'column'
    assert spec['transform'][0]['fold'] == ['x', 'y']
    exp_bin = True if bins is None else {'maxbins': bins}
    assert spec['encoding']['x']['bin'] == exp_bin
    assert spec['encoding']['y']['stack'] == (True if stacked else stacked)
>>>>>>> 2361d5f1


def test_series_boxplot(series, with_plotting_backend):
    chart = series.plot.box()
    spec = chart.to_dict()
    assert spec["mark"] == "boxplot"
    assert spec["encoding"]["x"]["field"] == "column"
    assert spec["encoding"]["y"]["field"] == "value"
    assert spec["transform"][0]["fold"] == ["data_name"]


def test_dataframe_boxplot(dataframe, with_plotting_backend):
    chart = dataframe.plot.box()
    spec = chart.to_dict()
    assert spec["mark"] == "boxplot"
    assert spec["encoding"]["x"]["field"] == "column"
    assert spec["encoding"]["y"]["field"] == "value"
    assert spec["transform"][0]["fold"] == ["x", "y"]<|MERGE_RESOLUTION|>--- conflicted
+++ resolved
@@ -112,17 +112,11 @@
 def test_series_hist(series, bins, with_plotting_backend):
     chart = series.plot.hist(bins=bins)
     spec = chart.to_dict()
-<<<<<<< HEAD
-    assert spec["mark"] == "bar"
-    assert spec["encoding"]["x"]["field"] == "data_name"
-    assert "field" not in spec["encoding"]["y"]
-=======
     assert spec['mark'] == 'bar'
     assert spec['encoding']['x']['field'] == 'data_name'
     assert 'field' not in spec['encoding']['y']
     exp_bin = True if bins is None else {'maxbins': bins}
     assert spec['encoding']['x']['bin'] == exp_bin
->>>>>>> 2361d5f1
 
 
 @pytest.mark.parametrize('bins', [None, 10])
@@ -130,13 +124,6 @@
 def test_dataframe_hist(dataframe, bins, stacked, with_plotting_backend):
     chart = dataframe.plot.hist(bins=bins, stacked=stacked)
     spec = chart.to_dict()
-<<<<<<< HEAD
-    assert spec["mark"] == "bar"
-    assert spec["encoding"]["x"]["field"] == "value"
-    assert "field" not in spec["encoding"]["y"]
-    assert spec["encoding"]["color"]["field"] == "column"
-    assert spec["transform"][0]["fold"] == ["x", "y"]
-=======
     assert spec['mark'] == 'bar'
     assert spec['encoding']['x']['field'] == 'value'
     assert 'field' not in spec['encoding']['y']
@@ -145,7 +132,6 @@
     exp_bin = True if bins is None else {'maxbins': bins}
     assert spec['encoding']['x']['bin'] == exp_bin
     assert spec['encoding']['y']['stack'] == (True if stacked else stacked)
->>>>>>> 2361d5f1
 
 
 def test_series_boxplot(series, with_plotting_backend):
